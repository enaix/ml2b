--- conflicted
+++ resolved
@@ -98,26 +98,8 @@
         "load_strategy": "default",
         "grader": "default",
         "stratified_split": true
-<<<<<<< HEAD
-=======
     },
-    "shaastra-wells-fargo-hackathon": {
-        "metric": "root_mean_squared_error",
-        "target_col": "Unique Headcount",
-        "direction": "minimize",
-        "cv_folds": 3,
-        "output_hint": "predicted student headcount (integers >= 0)",
-        "files": {
-            "train": {"type": "data", "required": true, "extensions": [".csv"]},
-            "test": {"type": "data", "required": false, "extensions": [".csv"]}
-        },
-        "file_mapping": {
-            "train": {"filename": "wells_fargo_train.csv", "type": "data", "required": true},
-            "test": {"filename": "wells_fargo_test.csv", "type": "data", "required": false}
-        },
-        "grader": "default"
-    },
-        "ml2021spring-hw1": {
+    "ml2021spring-hw1": {
         "metric": "root_mean_squared_error",
         "target_col": "tested_positive3",
         "direction": "minimize",
@@ -133,6 +115,5 @@
         "load_strategy": "default",
         "grader": "default",
         "stratified_split": false
->>>>>>> 5b3d2424
     }
 }