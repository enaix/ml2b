from typing import Any
import sys
from typing import List, Dict, Tuple
import numpy as np
import pandas as pd
from sklearn.preprocessing import MultiLabelBinarizer
from sklearn.metrics import (
    roc_auc_score,
    accuracy_score,
    f1_score,
    log_loss,
    mean_absolute_error,
    mean_squared_error,
    precision_score,
    recall_score,
    matthews_corrcoef,
    balanced_accuracy_score,
    root_mean_squared_error
)

def f1_score_multilabel(y_true, y_pred):
    mlb = MultiLabelBinarizer()
    y_true_bin = mlb.fit_transform(y_true)
    y_pred_bin = mlb.transform(y_pred)
    return f1_score(y_true_bin, y_pred_bin, average="samples")

def apk(actual, predicted, k=5):
    """Average precision at k for one sample."""
    if actual in predicted:
        return 1.0 / (predicted.index(actual) + 1)
    return 0.0

def mean_average_precision_k(y_true, y_pred_topk, k=5):
    """Mean average precision at k over all samples."""
    return np.mean([apk(a, p, k) for a, p in zip(y_true, y_pred_topk)])

METRICS = {
    "roc_auc_score": roc_auc_score,
    "f1_score": f1_score,
    "accuracy_score": accuracy_score,
    "f1_score_avg_macro": lambda y_true, y_pred: f1_score(y_true, y_pred, average='macro'),
    "f1_score_avg_weighted": lambda y_true, y_pred: f1_score(y_true, y_pred, average='weighted'),
    "precision_score_macro": lambda y_true, y_pred: precision_score(y_true, y_pred, average='macro'),
    "recall_score_macro": lambda y_true, y_pred: recall_score(y_true, y_pred, average='macro'),
    "root_mean_squared_error": root_mean_squared_error,
    "log_loss": log_loss,
    "mean_squared_error": mean_squared_error,
    "mean_absolute_error": mean_absolute_error,
    "matthews_corrcoef": matthews_corrcoef,
    "balanced_accuracy": balanced_accuracy_score,
    "f1_score_multilabel": f1_score_multilabel,
    "mean_average_precision": mean_average_precision_k,
}

# Default grader
# ==============

def grader_default(pred: pd.DataFrame, val: pd.DataFrame, comp: dict):
    """Default grader using specified metric from competition config"""
    metric_name = comp.get("metric", "accuracy_score")
    metric = METRICS.get(metric_name)

<<<<<<< HEAD
    if metric is None:
        common.report_error(f"grader_default() : internal error : metric not found : {metric_name}")
        common.graceful_exit(1)
=======


# Common definitions
# ==================

import os
import sys
import json


class Results:
    """
    Global class which stores and saves results to file.
    """
    res = {"errors": [], "success": False}
    is_in_container = False

    def write(self):
        with open("submission/results.json", 'w') as f:
            json.dump(self.res, f)

bench_results = Results()



def report_error(err: str):
    print(err)  # log to stdout
    bench_results.res["errors"].append(err)  # set result flag to the output file

def graceful_exit(status: int):
    if not bench_results.is_in_container:
        raise BaseException  # Allow top-level code to catch this

    bench_results.res["success"] = status == 0
    bench_results.write()  # write results to file
    sys.exit(status)

def set_bench_info(info: dict):
    bench_results.res = {**bench_results.res, **info}
>>>>>>> e6d7f67b

    try:
        # Handle different input formats
        if isinstance(pred, pd.DataFrame):
            pred_values = pred.iloc[:, 0] if pred.shape[1] == 1 else pred.values.flatten()
        else:
            pred_values = pred

        if isinstance(val, pd.DataFrame):
            val_values = val.iloc[:, 0] if val.shape[1] == 1 else val.values.flatten()
        else:
            val_values = val

        score = metric(val_values, pred_values)
        return score
    except Exception as e:
        common.report_error(f"Grader execution failed : {sys.exc_info()}")
        return np.nan

    

<<<<<<< HEAD
# Custom graders
# ==============
=======
def calculate_wae(y_pred: np.array, val: pd.DataFrame) -> float:
    """
    Calculate Weighted Mean Absolute Error For Income

    Args:
        pred : DataFrame with income predictions
        val: DataFrame with weights for evaluation and true targets

    Returns:
        Weighted Mean Absolute Error
    """

    if 'w' not in val.columns:
        weight_vals = np.ones(y_pred.shape[0])
    else:
        weight_vals = val['w'].values

    if 'target' not in val.columns:
        common.report_error("Validation data missing 'target' column")
        return np.nan
    y_true = val['target'].values
    if y_pred.shape != y_true.shape:
        common.report_error("The number of true values and predictions is not equal")
        return np.nan

    return (weight_vals * np.abs(y_true - y_pred)).mean()
>>>>>>> e6d7f67b

def calculate_ap_at_k(y_true_tours: List[int], predicted_ranking: List[int], k: int = None) -> float:
    """
    Calculate Average Precision at K for a single biker
    
    Args:
        y_true_tours: List of tour_ids that the biker actually liked
        predicted_ranking: List of tour_ids in predicted preference order
        k: Maximum number of recommendations to consider (if None, use all)
    
    Returns:
        Average Precision at K score
    """
    # TODO add try catch
    if not y_true_tours:
        return 0.0
    
    if k is None:
        k = len(predicted_ranking)

    # Truncate predictions to k
    predicted_ranking = predicted_ranking[:k]

    gtp = len(y_true_tours)  # Ground Truth Positives
    y_true_set = set(y_true_tours)

    precision_sum = 0.0
    num_hits = 0

    for i, tour_id in enumerate(predicted_ranking, 1):
        if tour_id in y_true_set:
            num_hits += 1
            precision_at_i = num_hits / i
            precision_sum += precision_at_i

    if gtp == 0:
        return 0.0

    return precision_sum / gtp


def calculate_map_at_k(y_true_dict: Dict[int, List[int]], predictions_dict: Dict[int, List[int]], k: int = None) -> float:
    """
    Calculate Mean Average Precision at K across all bikers
    
    Args:
        y_true_dict: Dictionary mapping biker_id -> list of liked tour_ids
        predictions_dict: Dictionary mapping biker_id -> list of predicted tour_ids (ranked)
        k: Maximum number of recommendations to consider
    
    Returns:
        Mean Average Precision at K score
    """
    # TODO add try catch
    ap_scores = []
    
    for biker_id in y_true_dict:
        if biker_id not in predictions_dict:
            # If no predictions for this biker, AP = 0
            ap_scores.append(0.0)
            continue
        
        y_true_tours = y_true_dict[biker_id]
        predicted_ranking = predictions_dict[biker_id]
        
        ap_score = calculate_ap_at_k(y_true_tours, predicted_ranking, k)
        ap_scores.append(ap_score)
    
    return np.mean(ap_scores)


def grader_prml_nov2020(pred: pd.DataFrame, val: pd.DataFrame, comp: dict) -> float:
    """
    Grader for PRML Data Contest Nov 2020 - Tour Recommendation System
    
    Expected format:
    - pred: DataFrame with columns ['biker_id', 'tour_id', 'rank'] or ['biker_id', 'tour_id', 'score']
            where rank=1 is most preferred, or higher score means more preferred
    - val: DataFrame with validation data containing ground truth likes
           Expected columns: ['biker_id', 'tour_id', 'like', 'dislike']
    """
    
    try:
        # Extract ground truth - tours that bikers actually liked
        # A biker likes a tour if like=1 (and optionally dislike=0)
        if 'like' not in val.columns:
            common.report_error("Validation data missing 'like' column")
            return np.nan
        
        # Ground truth: tours where like=1
        ground_truth = val[val['like'] == 1].groupby('biker_id')['tour_id'].apply(list).to_dict()
        
        # Handle predictions based on format
        if 'rank' in pred.columns:
            # Format 1: Explicit ranking (rank=1 is best)
            pred_sorted = pred.sort_values(['biker_id', 'rank'])
            predictions = pred_sorted.groupby('biker_id')['tour_id'].apply(list).to_dict()
            
        elif 'score' in pred.columns:
            # Format 2: Scores (higher is better)
            pred_sorted = pred.sort_values(['biker_id', 'score'], ascending=[True, False])
            predictions = pred_sorted.groupby('biker_id')['tour_id'].apply(list).to_dict()
            
        elif len(pred.columns) == 3:
            # Format 3: Assume third column is score/rank
            score_col = pred.columns[2]
            if pred[score_col].min() >= 0 and pred[score_col].max() <= len(pred):
                # Looks like rank (small is better)
                pred_sorted = pred.sort_values(['biker_id', score_col])
            else:
                # Looks like score (high is better)
                pred_sorted = pred.sort_values(['biker_id', score_col], ascending=[True, False])
            predictions = pred_sorted.groupby('biker_id')['tour_id'].apply(list).to_dict()
            
        else:
            common.report_error(f"Unexpected prediction format. Columns: {pred.columns.tolist()}")
            return np.nan
        
        # Get K from competition config
        k = comp.get("map_k", 10)  # Default to MAP@10 if not specified
        
        # Calculate MAP@K
        map_score = calculate_map_at_k(ground_truth, predictions, k)
        
        print(f"MAP@{k} = {map_score:.4f}")
        print(f"Ground truth bikers: {len(ground_truth)}")
        print(f"Prediction bikers: {len(predictions)}")
        
        return map_score
        
    except Exception as e:
        common.report_error(f"PRML Nov 2020 grader execution failed: {str(e)}")
        # TODO remove ALL print statements
        print(f"Prediction columns: {pred.columns.tolist() if isinstance(pred, pd.DataFrame) else 'Not DataFrame'}")
        print(f"Validation columns: {val.columns.tolist() if isinstance(val, pd.DataFrame) else 'Not DataFrame'}")
        print(f"Prediction shape: {pred.shape if hasattr(pred, 'shape') else 'No shape'}")
        print(f"Validation shape: {val.shape if hasattr(val, 'shape') else 'No shape'}")
        return np.nan


def grader_binary_classification_from_ranking(pred: pd.DataFrame, val: pd.DataFrame, comp: dict) -> float:
    """
    Alternative grader that converts the ranking problem to binary classification
    for easier debugging and comparison with other metrics
    """
    
    try:
        # Convert ranking predictions to binary predictions
        # Assume top-K ranked items are predicted as positive
        k_threshold = comp.get("binary_threshold", 5)
        
        # Create binary predictions
        if 'rank' in pred.columns:
            pred_binary = pred.copy()
            pred_binary['pred_like'] = (pred_binary['rank'] <= k_threshold).astype(int)
        elif 'score' in pred.columns:
            # Use top K scores as positive predictions
            pred_binary = pred.copy()
            pred_binary['rank'] = pred_binary.groupby('biker_id')['score'].rank(method='first', ascending=False)
            pred_binary['pred_like'] = (pred_binary['rank'] <= k_threshold).astype(int)
        else:
            common.report_error("Cannot convert predictions to binary format")
            return np.nan
        
        # Merge with validation data
        merged = pd.merge(pred_binary, val, on=['biker_id', 'tour_id'], how='inner')
        
        if len(merged) == 0:
            common.report_error("No matching records between predictions and validation")
            return np.nan
        
        # Calculate binary classification metrics
        y_true = merged['like'].values
        y_pred = merged['pred_like'].values
        
        # Use specified metric or default to accuracy
        metric_name = comp.get("metric", "accuracy_score")
        if metric_name == "roc_auc_score":
            score = roc_auc_score(y_true, y_pred)
        elif metric_name == "f1_score":
            score = f1_score(y_true, y_pred)
        else:
            score = accuracy_score(y_true, y_pred)
        
        print(f"Binary classification {metric_name}: {score:.4f}")
        print(f"Positive predictions: {y_pred.sum()}/{len(y_pred)}")
        print(f"Positive ground truth: {y_true.sum()}/{len(y_true)}")
        
        return score
        
    except Exception as e:
        common.report_error(f"Binary classification grader failed: {str(e)}")
        return np.nan


def grader_multilabel(pred: pd.DataFrame, val: pd.DataFrame, comp: dict):
    """Default grader with multi-label string parsing"""
    metric_name = comp.get("metric", "accuracy_score")
    metric = METRICS.get(metric_name)
    
    if metric is None:
        report_error(f"grader_default() : internal error : metric not found : {metric_name}")
        graceful_exit(1)
    
    try:
        val_values = val
        if isinstance(pred, pd.DataFrame):
            pred_values = pred.iloc[:, 0].apply(_parse_multi_label_string_grader)
        else:
            pred_values = [_parse_multi_label_string_grader(v) for v in pred]
        
        score = metric(val_values, pred_values)
        return score
    except Exception as e:
        report_error(f"Grader execution failed : {sys.exc_info()}")
        return np.nan

def _parse_multi_label_string_grader(label_str):
    """Helper function for grader to parse multi-label strings"""
    # Same implementation as in DataLoader
    if isinstance(label_str, list):
        return label_str
            
    if not isinstance(label_str, str):
        return [str(label_str)]
            
    if label_str.startswith('[') and label_str.endswith(']'):
        try:
            import ast
            parsed = ast.literal_eval(label_str)
            return [str(item) for item in parsed]
        except:
            cleaned = label_str.strip('[]').replace("u'", "").replace("'", "").replace('"', '')
            return [item.strip() for item in cleaned.split(',') if item.strip()]
    
    return [label_str.strip()]


def grader_biker_recommender(pred: pd.DataFrame, val: pd.DataFrame, comp: dict):
    """
    Grader for recommender systems using Mean Average Precision (MAP).
    Only uses positive interactions (like=1) for evaluation.
    """
    try:
        # Convert predictions and validation data to the right format
        val = _convert_to_dataframe(val)
        pred = _convert_to_dataframe(pred)
        # Filter validation data to only include positive interactions (like=1)
        # Ignore dislikes and non-responses for MAP evaluation
        val_positives = val[val['like'] == 1]
        
        # Group positive validation data by biker_id
        val_grouped = val_positives.groupby('biker_id')['tour_id'].apply(list).to_dict()
        
        # Group predictions by biker_id to get ranked recommendations
        pred_grouped = pred.groupby('biker_id')['tour_id'].apply(list).to_dict()
        
        # Calculate AP for each biker with positive interactions
        ap_scores = []
        for biker_id, gt_tours in val_grouped.items():
            if biker_id in pred_grouped:
                gt_positives = set(gt_tours)
                recommendations = pred_grouped[biker_id]
                k = len(gt_tours)  # K is number of ground truth positives for this user
                ap = _calculate_ap(recommendations, gt_positives, k)
                ap_scores.append(ap)
        
        # Calculate MAP (mean of AP scores)
        if ap_scores:
            map_score = np.mean(ap_scores)
            return float(map_score)
        else:
            return 0.0
            
    except Exception as e:
        report_error(f"Recommender grader execution failed: {e}")
        return np.nan

def _calculate_ap(recommendations: List[int], gt_positives: set, k: int) -> float:
    """
    Calculate Average Precision for a single biker.
    k: number of ground truth positives (varies per user)
    """
    if not gt_positives or k == 0:
        return 0.0
    
    precision_values = []
    num_hits = 0
    
    for i, tour_id in enumerate(recommendations):
        if tour_id in gt_positives:
            num_hits += 1
            precision_at_i = num_hits / (i + 1)
            precision_values.append(precision_at_i)
        
        # Stop if we've found all ground truth positives
        if num_hits >= k:
            break
    
    if not precision_values:
        return 0.0
    
    return sum(precision_values) / k

def _convert_to_dataframe(data: Any) -> pd.DataFrame:
    """
    Convert various input formats to DataFrame.
    Handles both validation labels and prediction formats.
    """
    if isinstance(data, pd.DataFrame):
        return data
    elif isinstance(data, np.ndarray):
        if data.shape[1] >= 2:
            # Assume array has at least [biker_id, tour_id] columns
            columns = ['biker_id', 'tour_id'] + [f'col_{i}' for i in range(2, data.shape[1])]
            return pd.DataFrame(data, columns=columns)
        else:
            raise ValueError("Array must have at least 2 columns for biker_id and tour_id")
    elif isinstance(data, list):
        if data and isinstance(data[0], (list, tuple)):
            # List of lists/tuples: [[biker_id, tour_id], ...]
            return pd.DataFrame(data, columns=['biker_id', 'tour_id'])
        else:
            raise ValueError("List must contain lists or tuples of [biker_id, tour_id]")
    else:
        raise ValueError(f"Unsupported data format: {type(data)}")





# Updated GRADERS registry
GRADERS = {
    "default": grader_default,
    "prml_nov2020": grader_prml_nov2020,
    "map_at_k": grader_prml_nov2020,  # Alias
    "recommendation": grader_prml_nov2020,  # Alias
    "binary_from_ranking": grader_binary_classification_from_ranking,
    "multilabel": grader_multilabel,
    "biker_recommender": grader_biker_recommender
}
<|MERGE_RESOLUTION|>--- conflicted
+++ resolved
@@ -24,15 +24,116 @@
     y_pred_bin = mlb.transform(y_pred)
     return f1_score(y_true_bin, y_pred_bin, average="samples")
 
+
 def apk(actual, predicted, k=5):
     """Average precision at k for one sample."""
     if actual in predicted:
         return 1.0 / (predicted.index(actual) + 1)
     return 0.0
 
+
 def mean_average_precision_k(y_true, y_pred_topk, k=5):
     """Mean average precision at k over all samples."""
     return np.mean([apk(a, p, k) for a, p in zip(y_true, y_pred_topk)])
+
+
+def calculate_wae(y_pred: np.array, val: pd.DataFrame) -> float:
+    """
+    Calculate Weighted Mean Absolute Error For Income
+
+    Args:
+        pred : DataFrame with income predictions
+        val: DataFrame with weights for evaluation and true targets
+
+    Returns:
+        Weighted Mean Absolute Error
+    """
+
+    if 'w' not in val.columns:
+        weight_vals = np.ones(y_pred.shape[0])
+    else:
+        weight_vals = val['w'].values
+
+    if 'target' not in val.columns:
+        common.report_error("Validation data missing 'target' column")
+        return np.nan
+    y_true = val['target'].values
+    if y_pred.shape != y_true.shape:
+        common.report_error("The number of true values and predictions is not equal")
+        return np.nan
+
+    return (weight_vals * np.abs(y_true - y_pred)).mean()
+
+
+def calculate_ap_at_k(y_true_tours: List[int], predicted_ranking: List[int], k: int = None) -> float:
+    """
+    Calculate Average Precision at K for a single biker
+
+    Args:
+        y_true_tours: List of tour_ids that the biker actually liked
+        predicted_ranking: List of tour_ids in predicted preference order
+        k: Maximum number of recommendations to consider (if None, use all)
+
+    Returns:
+        Average Precision at K score
+    """
+    # TODO add try catch
+    if not y_true_tours:
+        return 0.0
+
+    if k is None:
+        k = len(predicted_ranking)
+
+    # Truncate predictions to k
+    predicted_ranking = predicted_ranking[:k]
+
+    gtp = len(y_true_tours)  # Ground Truth Positives
+    y_true_set = set(y_true_tours)
+
+    precision_sum = 0.0
+    num_hits = 0
+
+    for i, tour_id in enumerate(predicted_ranking, 1):
+        if tour_id in y_true_set:
+            num_hits += 1
+            precision_at_i = num_hits / i
+            precision_sum += precision_at_i
+
+    if gtp == 0:
+        return 0.0
+
+    return precision_sum / gtp
+
+
+def calculate_map_at_k(y_true_dict: Dict[int, List[int]], predictions_dict: Dict[int, List[int]], k: int = None) -> float:
+    """
+    Calculate Mean Average Precision at K across all bikers
+
+    Args:
+        y_true_dict: Dictionary mapping biker_id -> list of liked tour_ids
+        predictions_dict: Dictionary mapping biker_id -> list of predicted tour_ids (ranked)
+        k: Maximum number of recommendations to consider
+
+    Returns:
+        Mean Average Precision at K score
+    """
+    # TODO add try catch
+    ap_scores = []
+
+    for biker_id in y_true_dict:
+        if biker_id not in predictions_dict:
+            # If no predictions for this biker, AP = 0
+            ap_scores.append(0.0)
+            continue
+
+        y_true_tours = y_true_dict[biker_id]
+        predicted_ranking = predictions_dict[biker_id]
+
+        ap_score = calculate_ap_at_k(y_true_tours, predicted_ranking, k)
+        ap_scores.append(ap_score)
+
+    return np.mean(ap_scores)
+
 
 METRICS = {
     "roc_auc_score": roc_auc_score,
@@ -60,51 +161,9 @@
     metric_name = comp.get("metric", "accuracy_score")
     metric = METRICS.get(metric_name)
 
-<<<<<<< HEAD
     if metric is None:
         common.report_error(f"grader_default() : internal error : metric not found : {metric_name}")
         common.graceful_exit(1)
-=======
-
-
-# Common definitions
-# ==================
-
-import os
-import sys
-import json
-
-
-class Results:
-    """
-    Global class which stores and saves results to file.
-    """
-    res = {"errors": [], "success": False}
-    is_in_container = False
-
-    def write(self):
-        with open("submission/results.json", 'w') as f:
-            json.dump(self.res, f)
-
-bench_results = Results()
-
-
-
-def report_error(err: str):
-    print(err)  # log to stdout
-    bench_results.res["errors"].append(err)  # set result flag to the output file
-
-def graceful_exit(status: int):
-    if not bench_results.is_in_container:
-        raise BaseException  # Allow top-level code to catch this
-
-    bench_results.res["success"] = status == 0
-    bench_results.write()  # write results to file
-    sys.exit(status)
-
-def set_bench_info(info: dict):
-    bench_results.res = {**bench_results.res, **info}
->>>>>>> e6d7f67b
 
     try:
         # Handle different input formats
@@ -124,108 +183,10 @@
         common.report_error(f"Grader execution failed : {sys.exc_info()}")
         return np.nan
 
-    
-
-<<<<<<< HEAD
+
+
 # Custom graders
 # ==============
-=======
-def calculate_wae(y_pred: np.array, val: pd.DataFrame) -> float:
-    """
-    Calculate Weighted Mean Absolute Error For Income
-
-    Args:
-        pred : DataFrame with income predictions
-        val: DataFrame with weights for evaluation and true targets
-
-    Returns:
-        Weighted Mean Absolute Error
-    """
-
-    if 'w' not in val.columns:
-        weight_vals = np.ones(y_pred.shape[0])
-    else:
-        weight_vals = val['w'].values
-
-    if 'target' not in val.columns:
-        common.report_error("Validation data missing 'target' column")
-        return np.nan
-    y_true = val['target'].values
-    if y_pred.shape != y_true.shape:
-        common.report_error("The number of true values and predictions is not equal")
-        return np.nan
-
-    return (weight_vals * np.abs(y_true - y_pred)).mean()
->>>>>>> e6d7f67b
-
-def calculate_ap_at_k(y_true_tours: List[int], predicted_ranking: List[int], k: int = None) -> float:
-    """
-    Calculate Average Precision at K for a single biker
-    
-    Args:
-        y_true_tours: List of tour_ids that the biker actually liked
-        predicted_ranking: List of tour_ids in predicted preference order
-        k: Maximum number of recommendations to consider (if None, use all)
-    
-    Returns:
-        Average Precision at K score
-    """
-    # TODO add try catch
-    if not y_true_tours:
-        return 0.0
-    
-    if k is None:
-        k = len(predicted_ranking)
-
-    # Truncate predictions to k
-    predicted_ranking = predicted_ranking[:k]
-
-    gtp = len(y_true_tours)  # Ground Truth Positives
-    y_true_set = set(y_true_tours)
-
-    precision_sum = 0.0
-    num_hits = 0
-
-    for i, tour_id in enumerate(predicted_ranking, 1):
-        if tour_id in y_true_set:
-            num_hits += 1
-            precision_at_i = num_hits / i
-            precision_sum += precision_at_i
-
-    if gtp == 0:
-        return 0.0
-
-    return precision_sum / gtp
-
-
-def calculate_map_at_k(y_true_dict: Dict[int, List[int]], predictions_dict: Dict[int, List[int]], k: int = None) -> float:
-    """
-    Calculate Mean Average Precision at K across all bikers
-    
-    Args:
-        y_true_dict: Dictionary mapping biker_id -> list of liked tour_ids
-        predictions_dict: Dictionary mapping biker_id -> list of predicted tour_ids (ranked)
-        k: Maximum number of recommendations to consider
-    
-    Returns:
-        Mean Average Precision at K score
-    """
-    # TODO add try catch
-    ap_scores = []
-    
-    for biker_id in y_true_dict:
-        if biker_id not in predictions_dict:
-            # If no predictions for this biker, AP = 0
-            ap_scores.append(0.0)
-            continue
-        
-        y_true_tours = y_true_dict[biker_id]
-        predicted_ranking = predictions_dict[biker_id]
-        
-        ap_score = calculate_ap_at_k(y_true_tours, predicted_ranking, k)
-        ap_scores.append(ap_score)
-    
-    return np.mean(ap_scores)
 
 
 def grader_prml_nov2020(pred: pd.DataFrame, val: pd.DataFrame, comp: dict) -> float:
