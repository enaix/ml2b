import os
import sys
from enum import Enum, StrEnum
import weakref
import traceback
import json
import subprocess
from pathlib import Path
import shutil

import numpy as np
import pandas as pd
from sklearn.model_selection import KFold
import importlib

from typing import Any


class Language(StrEnum):
    English = "English"
    Arab = "Arab"
    Chinese = "Chinese"
    Italian = "Italian"
    Kazach = "Kazach"
    Polish = "Polish"
    Romanian = "Romanian"
    Spanish = "Spanish"
    Turkish = "Turkish"


class CodeLanguage(StrEnum):
    Python = "python"
    R = "rlang"
    Julia = "julia"


CODEPATHS = {CodeLanguage.Python: "code.py", CodeLanguage.R: None, CodeLanguage.Julia: None}


class RunnerInput(StrEnum):
    DescOnly = "DescOnly"  # Runner only takes in competition description
    DescAndData = "DescAndData"  # Runner takes in competition description and data


class RunnerOutput(StrEnum):
    CodeOnly = "CodeOnly"  # Runner returns only the code
    CodeAndData = "CodeAndData"  # Runner returns both code and data
    DataOnly = "DataOnly"  # Runner returns only the data


class BenchMode(StrEnum):
    MonolithicPredict = "MONO_PREDICT"  # Single train_and_predict function
    ModularPredict = "MODULAR_PREDICT"  # Modular prediction function


class Competition:
    def __init__(self, comp_id: str, bench: weakref.ReferenceType, metadata: dict, tasks: dict):
        self.comp_id = comp_id
        self.comp_path = os.path.join(bench().base_path(), "data", comp_id)
        self.train_data = os.path.join(self.comp_path, "train.csv")
        self.test_data = os.path.join(self.comp_path, "test.csv")
        self.metadata = metadata
        self.bench = bench

        if not os.path.exists(self.train_data):
            print(f"Competition {comp_id} : missing train.csv")
            bench().shutdown(1)

        if not os.path.exists(self.test_data):
            print(f"Competition {comp_id} : missing test.csv")
            bench().shutdown(1)

        # Process languages
        self.tasks = tasks

    def get_available_languages(self) -> list[Language]:
        return list(self.tasks.keys())

    def _get_meta_for_lang(self, lang: Language) -> dict:
        values = self.tasks.get(lang)
        if values is None:
            print(f"Competition : could not find metadata for language {lang}")
            self.bench().shutdown(1)
        return values

    def get_description(self, lang: Language) -> dict:
        return self._get_meta_for_lang(lang).get("description")

    def get_data_card(self, lang: Language) -> dict:
        return self._get_meta_for_lang(lang).get("data_card")

    def get_domain(self, lang: Language) -> dict:
        return self._get_meta_for_lang(lang).get("domain")


class CompetitionData:
    def __init__(self, train_path: os.PathLike, val_path: os.PathLike, fold_idx: int = 0):
        self.train_path = train_path
        self.val_path = val_path
        self.fold_idx = fold_idx


    def get_train(self) -> os.PathLike:
        return self.train_path


    def get_val(self) -> os.PathLike:
        return self.val_path


class BenchPipeline:
<<<<<<< HEAD
    def __init__(self, base_path: os.PathLike, max_folds: int = 5, prepare_data: bool = False):
        self.base_path = base_path
=======
    def __init__(self, basepath: os.PathLike, max_folds: int = 5, prepare_data: bool = False):
        self.basepath = basepath
>>>>>>> f3303b99
        self.max_folds = max_folds
        self.current_comp = 0
        self.current_fold = 0
        self.competitions: list[Competition] = []
        self.folds: dict[str, list[CompetitionData]] = {}
        self._languages: list[Language] = []
        self.grader_module = None
        self.prepare_data = prepare_data

        self._initialize_folders()
        self._load_competitions()
        self._load_graders()

<<<<<<< HEAD
    def _initialize_folders(self):
=======

    def _initialize_folders(self) -> None:
>>>>>>> f3303b99
        folds_dir = os.path.join("competitions", "folds")
        private_dir = os.path.join("competitions", "private")

        if os.path.exists(folds_dir):
            os.rmdir(folds_dir)
        if os.path.exists(private_dir):
            os.rmdir(private_dir)

<<<<<<< HEAD
    def _load_competitions(self):
=======

    def _load_competitions(self) -> None:
>>>>>>> f3303b99
        comp_json = os.path.join(self.base_path(), "competitions", "competitions.json")
        if not os.path.exists(comp_json):
            print(f"Missing {comp_json} file")
            self.shutdown(1)

        with open(comp_json, "r") as f:
            comp = json.load(f)

        tasks_dir = os.path.join(self.base_path(), "competitions", "tasks")
        language_files = os.listdir(tasks_dir)
        self._languages = []
        tasks = {}

        for file in language_files:
            try:
                lang = Language(file.split('.')[0])
                self._languages.append(lang)
            except ValueError:
                print(f"Bad task file {file}: no such language")
                self.shutdown(1)

            df = pd.read_csv(file)
            tasks[lang] = df.to_json()

        for key, value in comp:
            if key.startswith("_"):
                continue  # skip comments

            comp_tasks = {}
            for lang in self._languages:
                # Try to find the matching competition id
                if not tasks[lang].get("comp-id"):
                    print(f"{str(lang)} task descriptions : missing comp-id field")
                    self.shutdown(1)

                try:
                    idx = tasks[lang]["comp-id"].index(key)
                except ValueError:
                    print(f"! warning: competition id {key} : missing in {str(lang)} task descriptions")
                    continue

                comp_tasks[lang] = {key : value[idx] for (key, value) in tasks[lang].items()}

            if not comp_tasks:
                print("   ----")
                print(f"!  warning: competition id {key} : missing in all task descriptions")
                continue

            self.competitions.append(Competition(key, weakref.ref(self), value, comp_tasks))
            self.folds[key] = []
            # Creation and deletion of training data should be handled from the main loop
            # self.prepare_train_data(self.competitions[-1])


    def _load_graders(self) -> None:
        self.grader_module = importlib.import_module(os.path.join(self.base_path(), "python", "grade_functions.py"))


    def base_path(self) -> os.PathLike:
        return self.basepath

    def shutdown(self, exit_code: int):
        if exit_code != 0:
            print(f"Benchmark stopped with abnormal exit code {exit_code}")
            traceback.print_exc()
        sys.exit(exit_code)


    def languages(self) -> list[Language]:
        return self._languages


    def total(self) -> int:
        return len(self.competitions)
<<<<<<< HEAD
=======

>>>>>>> f3303b99

    def total_folds(self, comp: Competition) -> int:
        return min(self.max_folds, comp.metadata.get("cv_folds", 1))

<<<<<<< HEAD
    def next_competition(self) -> Competition:
=======

    def next_competition(self) -> Competition | None:
>>>>>>> f3303b99
        """
        Get next competition. This function returns competition info
        """
        if self.current_comp >= len(self.competitions):
            self.current_comp = 0
            return None
        comp = self.competitions[self.current_comp]
        self.current_comp += 1
        return comp

<<<<<<< HEAD
    def next_fold(self, comp: Competition) -> CompetitionData:
=======

    def next_fold(self, comp: Competition) -> CompetitionData | None:
>>>>>>> f3303b99
        """
        Note: this function does not keep track of competition id!
        """
        if not self.prepare_data or self.current_fold >= self.total_folds(comp):
            self.current_fold = 0
            return None

        fold = self.folds[comp.comp_id][self.current_fold]
        self.current_fold += 1
        return fold


    def test_submission_code(self, comp: Competition, lang: Language, codelang: CodeLanguage, code: str) -> dict:
        """
        Submit the code and return metric
        """

        # Prepare submission dir
        # ======================

        submission_dir = os.path.join(str(codelang), "submission")
        if os.path.exists(submission_dir):
            os.rmdir(submission_dir)
        os.mkdir(submission_dir)

        if codelang == CodeLanguage.Python:
            with open(os.path.join(submission_dir, "__init__.py"), 'w') as f:
                f.write("")
        
        with open(os.path.join(submission_dir, CODEPATHS[codelang]), 'w') as f:
            f.write(code)


        result = subprocess.run(
                ["docker", "compose", "run", str(codelang)],
                capture_output=True,
                text=True,
                env={"COMPETITION_ID": comp.comp_id, "BENCH_LANG": str(lang), "BENCH_MODE": str(BenchMode.MonolithicPredict)},
                timeout=60*60  # 1 hour timeout
            )
        if result.returncode != 0:
            print(f"{str(codelang)} container execution failed: {result.stderr}")
            self.shutdown(1)

        results_path = os.path.join(self.base_path(), str(codelang), "submission")
        if not os.path.exists(results_path):
            print(f"{str(codelang)} container failed to generate output")
            return {"errors": [f"Failed to obtain output for {str(codelang)}"], "success": False}

        with open(results_path, 'r') as f:
            results = json.load(f)
        return results


    def test_submission_data(self, comp: Competition, fold: CompetitionData, lang: Language, codelang: CodeLanguage, data: Any) -> dict:
        """
        Submit the prediction for X_val and return results. These results need to be merged with submission code results
        """
        val = os.path.join(self.base_path(), "competitions", "validation", comp.comp_id)
        grader = comp.metadata.get("grader", "default")

        try:
            score = self.grader_module.GRADERS[grader](data, val, comp.metadata)
        except Exception as e:
            err_msg = f"Grader {grader} failed for competition {comp} : {e=}"
            print(err_msg)
            return {"manual_submission_score": None, "manual_submission_error": err_msg}

        return {"manual_submission_score": score, "manual_submission_error": None}


    def test_submission_data_path(self, comp: Competition, fold: CompetitionData, lang: Language, codelang: CodeLanguage, path_to_data: os.PathLike) -> dict:
        """
        Submit the prediction for X_val and return metric. Data is provided as a CSV file
        """
        df = pd.read_csv(path_to_data)
        return self.test_submission_data(comp, fold, lang, codelang, df)

    # def test_submission_data(self, comp: Competition, fold: CompetitionFold, data: os.path.Path) -> object:
    #     """
    #     Submit the prediction for X_val and return metric
    #     """
    #     pass

    def prepare_train_data(self, comp: Competition) -> None:
        """
        Prepare X_train, y_train and X_val files for each fold
        """
        if not self.prepare_data:
            return None

        fold_dir = os.path.join(self.base_path(), "competitions", "folds")
        comp_fold_dir = os.path.join(fold_dir, comp.comp_id)
        private_dir = os.path.join(self.base_path(), "competitions", "validation")
        comp_private_dir = os.path.join(private_dir, comp.comp_id)

        if not os.path.exists(fold_dir):
            os.mkdir(fold_dir)
        if not os.path.exists(private_dir):
            os.mkdir(private_dir)

        os.mkdir(comp_fold_dir)
        os.mkdir(comp_private_dir)

        # Load data
        try:
<<<<<<< HEAD
            train = pd.read_csv(os.path.join("data", competition_id, "train.csv"))
            X, y = (
                train.drop(columns=[comp.metadata["target_col"]]),
                train[comp.metadata["target_col"]],
            )
=======
            train = pd.read_csv(os.path.join("data", comp.comp_id, "train.csv"))
            X, y = train.drop(columns=[comp.metadata["target_col"]]), train[comp.metadata["target_col"]]
>>>>>>> f3303b99
        except Exception as e:
            print(
                f"prepare_train_data() : internal error : data loading failed : {e=} for competition {comp.comp_id}"
            )
            self.shutdown(1)

<<<<<<< HEAD
        kf = KFold(n_splits=self.num_folds(comp))
=======

        kf = KFold(n_splits=self.total_folds(comp))
>>>>>>> f3303b99
        for i, (train_idx, val_idx) in enumerate(kf.split(X)):
            X_train, y_train = X.iloc[train_idx], y.iloc[train_idx]
            train = pd.concat([X_train, y_train], axis=1)
            X_val, y_val = X.iloc[val_idx], y.iloc[val_idx]

            train_path = os.path.join(comp_fold_dir, f"train_{i}.csv")
            x_val_path = os.path.join(comp_fold_dir, f"X_val_{i}.csv")
            y_val_path = os.path.join(comp_private_dir, f"y_val_{i}.csv")
            train.to_csv(train_path, index=False)
            X_val.to_csv(x_val_path, index=False)
            y_val.to_csv(y_val_path, index=False)  # this file remains private
            self.folds[comp.comp_id].append(CompetitionData(train_path, x_val_path, i))


    def erase_train_data(self, comp: Competition) -> None:
        """
        Erase training data which is no longer needed
        """
        if not self.prepare_data:
            return None

        fold_dir = os.path.join(self.base_path(), "competitions", "folds", comp.comp_id)
        private_dir = os.path.join(self.base_path(), "competitions", "validation", comp.comp_id)
        if os.path.exists(fold_dir):
            shutil.rmtree(fold_dir)
        if os.path.exists(private_dir):
            shutil.rmtree(private_dir)    <|MERGE_RESOLUTION|>--- conflicted
+++ resolved
@@ -109,13 +109,8 @@
 
 
 class BenchPipeline:
-<<<<<<< HEAD
-    def __init__(self, base_path: os.PathLike, max_folds: int = 5, prepare_data: bool = False):
-        self.base_path = base_path
-=======
     def __init__(self, basepath: os.PathLike, max_folds: int = 5, prepare_data: bool = False):
         self.basepath = basepath
->>>>>>> f3303b99
         self.max_folds = max_folds
         self.current_comp = 0
         self.current_fold = 0
@@ -129,12 +124,8 @@
         self._load_competitions()
         self._load_graders()
 
-<<<<<<< HEAD
-    def _initialize_folders(self):
-=======
 
     def _initialize_folders(self) -> None:
->>>>>>> f3303b99
         folds_dir = os.path.join("competitions", "folds")
         private_dir = os.path.join("competitions", "private")
 
@@ -143,12 +134,8 @@
         if os.path.exists(private_dir):
             os.rmdir(private_dir)
 
-<<<<<<< HEAD
-    def _load_competitions(self):
-=======
 
     def _load_competitions(self) -> None:
->>>>>>> f3303b99
         comp_json = os.path.join(self.base_path(), "competitions", "competitions.json")
         if not os.path.exists(comp_json):
             print(f"Missing {comp_json} file")
@@ -223,20 +210,12 @@
 
     def total(self) -> int:
         return len(self.competitions)
-<<<<<<< HEAD
-=======
-
->>>>>>> f3303b99
 
     def total_folds(self, comp: Competition) -> int:
         return min(self.max_folds, comp.metadata.get("cv_folds", 1))
 
-<<<<<<< HEAD
-    def next_competition(self) -> Competition:
-=======
 
     def next_competition(self) -> Competition | None:
->>>>>>> f3303b99
         """
         Get next competition. This function returns competition info
         """
@@ -247,12 +226,8 @@
         self.current_comp += 1
         return comp
 
-<<<<<<< HEAD
-    def next_fold(self, comp: Competition) -> CompetitionData:
-=======
 
     def next_fold(self, comp: Competition) -> CompetitionData | None:
->>>>>>> f3303b99
         """
         Note: this function does not keep track of competition id!
         """
@@ -359,28 +334,16 @@
 
         # Load data
         try:
-<<<<<<< HEAD
-            train = pd.read_csv(os.path.join("data", competition_id, "train.csv"))
-            X, y = (
-                train.drop(columns=[comp.metadata["target_col"]]),
-                train[comp.metadata["target_col"]],
-            )
-=======
             train = pd.read_csv(os.path.join("data", comp.comp_id, "train.csv"))
             X, y = train.drop(columns=[comp.metadata["target_col"]]), train[comp.metadata["target_col"]]
->>>>>>> f3303b99
         except Exception as e:
             print(
                 f"prepare_train_data() : internal error : data loading failed : {e=} for competition {comp.comp_id}"
             )
             self.shutdown(1)
 
-<<<<<<< HEAD
-        kf = KFold(n_splits=self.num_folds(comp))
-=======
 
         kf = KFold(n_splits=self.total_folds(comp))
->>>>>>> f3303b99
         for i, (train_idx, val_idx) in enumerate(kf.split(X)):
             X_train, y_train = X.iloc[train_idx], y.iloc[train_idx]
             train = pd.concat([X_train, y_train], axis=1)
